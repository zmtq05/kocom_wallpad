"""Kocom Wallpad gas valve integration for Home Assistant.

This module implements support for Kocom Wallpad gas valve control, providing
safety features for gas control through Home Assistant.
"""

from homeassistant.components.valve import (
    ValveEntity,
    ValveEntityFeature,
    ValveDeviceClass,
)
from homeassistant.config_entries import ConfigEntry
from homeassistant.core import HomeAssistant
from homeassistant.helpers.entity_platform import AddEntitiesCallback
from homeassistant.helpers.device_registry import DeviceInfo
from .hub import Hub, GasValve
from .const import DOMAIN, NAME, VERSION, DEVICE_ID


async def async_setup_entry(
    hass: HomeAssistant, entry: ConfigEntry, async_add_entities: AddEntitiesCallback
) -> None:
    """Set up Kocom Wallpad gas valve entity from a config entry.

    Args:
        hass: The Home Assistant instance.
        entry: The config entry being setup.
        async_add_entities: Callback to add new entities to Home Assistant.

    """
    hub: Hub = hass.data[DOMAIN][entry.entry_id]
    if hub.gas_valve:
        async_add_entities([KocomGasValveEntity(hub.gas_valve)])


class KocomGasValveEntity(ValveEntity):
    """Kocom gas valve entity for Home Assistant.

    This entity represents a gas valve in the Kocom Wallpad system.
    It supports closing the valve for safety purposes, but does not support
    opening the valve remotely as a safety precaution.
    """

    _attr_device_class = ValveDeviceClass.GAS
    _attr_supported_features = ValveEntityFeature.CLOSE
    _attr_reports_position = False
    _attr_has_entity_name = True
<<<<<<< HEAD
=======
    _attr_device_info = DeviceInfo(
        identifiers={(DOMAIN, DEVICE_ID)},
        name=NAME,
        manufacturer="KOCOM",
        model="월패드",
        sw_version=VERSION,
    )
>>>>>>> fc11daa9

    def __init__(self, gas_valve: GasValve) -> None:
        """Initialize a new Kocom gas valve entity.

        Args:
            gas_valve: The gas valve controller instance that manages this valve.

        """
        self.gas_valve = gas_valve
        self._attr_unique_id = "gas_valve"
        self._attr_name = "가스 밸브"

    @property
    def is_closed(self) -> bool:
        """Return whether the gas valve is currently closed (locked).

        Returns:
            bool: True if the valve is closed/locked, False if it's open/unlocked.

        """
        return self.gas_valve.is_locked

    async def async_close_valve(self) -> None:
        """Close (lock) the gas valve.

        This is a safety feature that allows remote shutoff of the gas supply.
        Note that the valve cannot be reopened remotely for safety reasons.
        """
        await self.gas_valve.lock()

    async def async_added_to_hass(self) -> None:
        """Handle when entity is added to Home Assistant.

        Performs initial state refresh and sets up state update callback
        when the entity is added to Home Assistant.
        """
        await self.gas_valve.refresh()
        self.gas_valve.register_callback(self.async_write_ha_state)

    async def async_will_remove_from_hass(self) -> None:
        """Handle when entity is being removed from Home Assistant.

        Cleans up by removing the state update callback when the entity is removed.
        """
        self.gas_valve.remove_callback(self.async_write_ha_state)<|MERGE_RESOLUTION|>--- conflicted
+++ resolved
@@ -45,16 +45,6 @@
     _attr_supported_features = ValveEntityFeature.CLOSE
     _attr_reports_position = False
     _attr_has_entity_name = True
-<<<<<<< HEAD
-=======
-    _attr_device_info = DeviceInfo(
-        identifiers={(DOMAIN, DEVICE_ID)},
-        name=NAME,
-        manufacturer="KOCOM",
-        model="월패드",
-        sw_version=VERSION,
-    )
->>>>>>> fc11daa9
 
     def __init__(self, gas_valve: GasValve) -> None:
         """Initialize a new Kocom gas valve entity.
