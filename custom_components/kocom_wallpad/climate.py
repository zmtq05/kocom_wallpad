--- conflicted
+++ resolved
@@ -86,16 +86,6 @@
     _attr_preset_modes = [PRESET_NONE, PRESET_AWAY]
     _attr_preset_mode = PRESET_NONE
     _attr_has_entity_name = True
-<<<<<<< HEAD
-=======
-    _attr_device_info = DeviceInfo(
-        identifiers={(DOMAIN, DEVICE_ID)},
-        name=NAME,
-        manufacturer="KOCOM",
-        model="월패드",
-        sw_version=VERSION,
-    )
->>>>>>> fc11daa9
 
     def __init__(self, room: int, thermostat: Thermostat) -> None:
         """Initialize a new Kocom thermostat entity.
