"""Kocom Wallpad ventilation fan integration for Home Assistant.

This module implements support for Kocom Wallpad ventilation fan control,
allowing users to control their home ventilation system through Home Assistant.
The fan supports multiple speed levels and can be turned on/off.
"""

from homeassistant.components.fan import FanEntity, FanEntityFeature
from homeassistant.config_entries import ConfigEntry
from homeassistant.core import HomeAssistant
from homeassistant.helpers.entity_platform import AddEntitiesCallback
from homeassistant.helpers.device_registry import DeviceInfo
from homeassistant.util.percentage import (
    ordered_list_item_to_percentage,
    percentage_to_ordered_list_item,
)

from .hub import Hub, Fan
from .const import DOMAIN, NAME, VERSION, DEVICE_ID


async def async_setup_entry(
    hass: HomeAssistant, entry: ConfigEntry, async_add_entities: AddEntitiesCallback
) -> None:
    """Set up Kocom Wallpad fan entity from a config entry.

    Args:
        hass: The Home Assistant instance.
        entry: The config entry being setup.
        async_add_entities: Callback to add new entities to Home Assistant.

    """
    hub: Hub = hass.data[DOMAIN][entry.entry_id]
    if fan := hub.fan:
        async_add_entities([KocomFanEntity(fan)])


ORDERED_NAMED_FAN_SPEEDS = [1, 2, 3]  # Low, Medium, High speeds


class KocomFanEntity(FanEntity):
    """Kocom ventilation fan entity for Home Assistant.

    This entity represents a ventilation fan in the Kocom Wallpad system.
    It supports three speed levels (low, medium, high) and can be turned on/off.
    The speed levels are mapped to Home Assistant's percentage-based fan control.
    """

    _attr_supported_features = FanEntityFeature.SET_SPEED
    _attr_speed_count = len(ORDERED_NAMED_FAN_SPEEDS)
    _attr_has_entity_name = True
<<<<<<< HEAD
=======
    _attr_device_info = DeviceInfo(
        identifiers={(DOMAIN, DEVICE_ID)},
        name=NAME,
        manufacturer="KOCOM",
        model="월패드",
        sw_version=VERSION,
    )
>>>>>>> fc11daa9

    def __init__(self, fan: Fan) -> None:
        """Initialize a new Kocom fan entity.

        Args:
            fan: The fan controller instance that manages this ventilation fan.

        """
        self.fan = fan
        self._attr_unique_id = "fan"
        self._attr_name = "전열교환기"

    @property
    def is_on(self) -> bool:
        """Return whether the fan is currently running.

        Returns:
            bool: True if the fan is running at any speed, False if it's off.

        """
        return self.fan.is_on

    @property
    def percentage(self) -> int:
        """Return the current speed as a percentage.

        The fan's three speed levels (1-3) are mapped to percentages:
        - Speed 1 (Low) = 33%
        - Speed 2 (Medium) = 66%
        - Speed 3 (High) = 100%

        Returns:
            int: The current speed as a percentage (0-100).

        """
        if self.fan.step == 0:
            return 0
        return ordered_list_item_to_percentage(ORDERED_NAMED_FAN_SPEEDS, self.fan.step)

    async def async_set_percentage(self, percentage: int) -> None:
        """Set the speed of the fan by percentage.

        Args:
            percentage: The desired speed as a percentage (0-100).
                       0 turns the fan off.
                       1-33 sets to low speed.
                       34-66 sets to medium speed.
                       67-100 sets to high speed.

        """
        if percentage == 0:
            await self.async_turn_off()
            return
        step = percentage_to_ordered_list_item(ORDERED_NAMED_FAN_SPEEDS, percentage)
        await self.fan.set_step(step)

    async def async_turn_on(self, percentage: int | None = None) -> None:
        """Turn on the fan.

        Args:
            percentage: Optional speed setting (0-100). If not provided,
                       defaults to medium speed (66%).

        """
        # TODO another frontend?
        # Currently, percentage is always None
        await self.async_set_percentage(percentage or 66)

    async def async_turn_off(self) -> None:
        """Turn off the fan.

        Sets the fan speed to 0, effectively turning it off.
        """
        await self.fan.set_step(0)

    async def async_added_to_hass(self) -> None:
        """Handle when entity is added to Home Assistant.

        Performs initial state refresh and sets up state update callback
        when the entity is added to Home Assistant.
        """
        await self.fan.refresh()
        self.fan.register_callback(self.async_write_ha_state)

    async def async_will_remove_from_hass(self) -> None:
        """Handle when entity is being removed from Home Assistant.

        Cleans up by removing the state update callback when the entity is removed.
        """
        self.fan.remove_callback(self.async_write_ha_state)<|MERGE_RESOLUTION|>--- conflicted
+++ resolved
@@ -49,16 +49,6 @@
     _attr_supported_features = FanEntityFeature.SET_SPEED
     _attr_speed_count = len(ORDERED_NAMED_FAN_SPEEDS)
     _attr_has_entity_name = True
-<<<<<<< HEAD
-=======
-    _attr_device_info = DeviceInfo(
-        identifiers={(DOMAIN, DEVICE_ID)},
-        name=NAME,
-        manufacturer="KOCOM",
-        model="월패드",
-        sw_version=VERSION,
-    )
->>>>>>> fc11daa9
 
     def __init__(self, fan: Fan) -> None:
         """Initialize a new Kocom fan entity.
